--- conflicted
+++ resolved
@@ -53,7 +53,6 @@
 ):
     """사용자별 AI 인플루언서 목록 조회"""
     user_id = current_user.get("sub")
-<<<<<<< HEAD
     
     # 사용자 정보 가져오기
     user = db.query(User).filter(User.user_id == user_id).first()
@@ -80,9 +79,7 @@
     
     influencers = query.offset(skip).limit(limit).all()
     return influencers
-=======
     return get_influencers_list(db, user_id, skip, limit)
->>>>>>> 7fa299a3
 
 
 @router.get("/{influencer_id}", response_model=AIInfluencerWithDetails)
@@ -93,7 +90,6 @@
 ):
     """특정 AI 인플루언서 조회"""
     user_id = current_user.get("sub")
-<<<<<<< HEAD
     
     # 사용자 정보 가져오기
     user = db.query(User).filter(User.user_id == user_id).first()
@@ -124,13 +120,10 @@
             status_code=status.HTTP_404_NOT_FOUND, detail="Influencer not found"
         )
     return influencer
-=======
-    return get_influencer_by_id(db, user_id, influencer_id)
->>>>>>> 7fa299a3
-
-
-@router.post("", response_model=AIInfluencerSchema)
-async def create_new_influencer(
+
+
+@router.post("/", response_model=AIInfluencerSchema)
+async def create_influencer(
     influencer_data: AIInfluencerCreate,
     background_tasks: BackgroundTasks,
     db: Session = Depends(get_db),
@@ -170,7 +163,7 @@
 ):
     """AI 인플루언서 정보 수정"""
     user_id = current_user.get("sub")
-<<<<<<< HEAD
+    return update_influencer(db, user_id, influencer_id, influencer_update)
     
     # 인플루언서 소유권 확인 (사용자 직접 소유 또는 팀 소유)
     user = db.query(User).filter(User.user_id == user_id).first()
@@ -206,9 +199,6 @@
     db.commit()
     db.refresh(influencer)
     return influencer
-=======
-    return update_influencer(db, user_id, influencer_id, influencer_update)
->>>>>>> 7fa299a3
 
 
 @router.delete("/{influencer_id}")
@@ -219,41 +209,7 @@
 ):
     """AI 인플루언서 삭제"""
     user_id = current_user.get("sub")
-<<<<<<< HEAD
-    
-    # 인플루언서 소유권 확인 (사용자 직접 소유 또는 팀 소유)
-    user = db.query(User).filter(User.user_id == user_id).first()
-    if not user:
-        raise HTTPException(
-            status_code=status.HTTP_401_UNAUTHORIZED,
-            detail="User not found"
-        )
-    
-    user_group_ids = [group.group_id for group in user.teams]
-    
-    query = db.query(AIInfluencer).filter(AIInfluencer.influencer_id == influencer_id)
-    if user_group_ids:
-        query = query.filter(
-            (AIInfluencer.group_id.in_(user_group_ids)) |
-            (AIInfluencer.user_id == user_id)
-        )
-    else:
-        query = query.filter(AIInfluencer.user_id == user_id)
-    
-    influencer = query.first()
-
-    if influencer is None:
-        raise HTTPException(
-            status_code=status.HTTP_404_NOT_FOUND, detail="Influencer not found"
-        )
-
-    db.delete(influencer)
-    db.commit()
-
-    return {"message": "Influencer deleted successfully"}
-=======
     return delete_influencer(db, user_id, influencer_id)
->>>>>>> 7fa299a3
 
 
 # 스타일 프리셋 관련 API
@@ -334,23 +290,11 @@
     """AI 인플루언서의 QA 생성 수동 트리거"""
     user_id = current_user.get("sub")
     
-<<<<<<< HEAD
-    # 인플루언서 소유권 확인
-    user = db.query(User).filter(User.user_id == user_id).first()
-    if not user:
-        raise HTTPException(
-            status_code=status.HTTP_401_UNAUTHORIZED,
-            detail="User not found"
-        )
-    
-    user_group_ids = [group.group_id for group in user.teams]
-=======
     # 인플루언서 존재 확인
     influencer = get_influencer_by_id(db, user_id, influencer_id)
     if not influencer:
         from fastapi import HTTPException
         raise HTTPException(status_code=404, detail="인플루언서를 찾을 수 없습니다")
->>>>>>> 7fa299a3
     
     # 환경변수로 자동 QA 생성 제어
     auto_qa_enabled = os.getenv('AUTO_FINETUNING_ENABLED', 'true').lower() == 'true'
@@ -462,31 +406,8 @@
     """AI 인플루언서의 QA 생성 작업 취소"""
     user_id = current_user.get("sub")
     
-<<<<<<< HEAD
-    # 인플루언서 소유권 확인
-    user = db.query(User).filter(User.user_id == user_id).first()
-    if not user:
-        raise HTTPException(
-            status_code=status.HTTP_401_UNAUTHORIZED,
-            detail="User not found"
-        )
-    
-    user_group_ids = [group.group_id for group in user.teams]
-    
-    query = db.query(AIInfluencer).filter(AIInfluencer.influencer_id == influencer_id)
-    if user_group_ids:
-        query = query.filter(
-            (AIInfluencer.group_id.in_(user_group_ids)) |
-            (AIInfluencer.user_id == user_id)
-        )
-    else:
-        query = query.filter(AIInfluencer.user_id == user_id)
-    
-    influencer = query.first()
-=======
     # 인플루언서 존재 확인
     influencer = get_influencer_by_id(db, user_id, influencer_id)
->>>>>>> 7fa299a3
     if not influencer:
         from fastapi import HTTPException
         raise HTTPException(status_code=404, detail="인플루언서를 찾을 수 없습니다")
@@ -549,31 +470,8 @@
     """AI 인플루언서의 파인튜닝 상태 조회"""
     user_id = current_user.get("sub")
     
-<<<<<<< HEAD
-    # 인플루언서 소유권 확인
-    user = db.query(User).filter(User.user_id == user_id).first()
-    if not user:
-        raise HTTPException(
-            status_code=status.HTTP_401_UNAUTHORIZED,
-            detail="User not found"
-        )
-    
-    user_group_ids = [group.group_id for group in user.teams]
-    
-    query = db.query(AIInfluencer).filter(AIInfluencer.influencer_id == influencer_id)
-    if user_group_ids:
-        query = query.filter(
-            (AIInfluencer.group_id.in_(user_group_ids)) |
-            (AIInfluencer.user_id == user_id)
-        )
-    else:
-        query = query.filter(AIInfluencer.user_id == user_id)
-    
-    influencer = query.first()
-=======
     # 인플루언서 존재 확인
     influencer = get_influencer_by_id(db, user_id, influencer_id)
->>>>>>> 7fa299a3
     if not influencer:
         from fastapi import HTTPException
         raise HTTPException(status_code=404, detail="인플루언서를 찾을 수 없습니다")
