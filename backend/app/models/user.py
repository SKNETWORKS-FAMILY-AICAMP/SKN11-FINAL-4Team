from sqlalchemy import (
    Column,
    String,
    Integer,
    ForeignKey,
    Table,
    Boolean,
    Text,
    SmallInteger,
    TIMESTAMP,
)
from sqlalchemy.orm import relationship
from app.models.base import Base, TimestampMixin
from app.models.influencer import AIInfluencer
import uuid

# User-Team 다대다 관계 테이블 (실제 DB 구조에 맞춤)
user_group = Table(
    "USER_GROUP",
    Base.metadata,
    Column("user_id", String(255), ForeignKey("USER.user_id"), primary_key=True),
    Column("group_id", Integer, ForeignKey("TEAM.group_id"), primary_key=True),
)


class User(Base, TimestampMixin):
    """사용자 모델"""

    __tablename__ = "USER"

    user_id = Column(
        String(255),
        primary_key=True,
        default=lambda: str(uuid.uuid4()),
        comment="내부 사용자 고유 id",
    )
    provider_id = Column(
        String(255),
        nullable=False,
        unique=True,
        comment="소셜 제공자의 고유 사용자 식별자",
    )
    provider = Column(String(20), nullable=False, comment="소셜 로그인 제공자")
    user_name = Column(String(20), nullable=False, comment="사용자 이름")
    email = Column(String(50), nullable=False, unique=True, comment="사용자 이메일")

    # 관계
    teams = relationship("Team", secondary=user_group, back_populates="users")
    system_logs = relationship("SystemLog", back_populates="user")
    ai_influencers = relationship("AIInfluencer", back_populates="user")


class Team(Base, TimestampMixin):
    """팀 모델 (실제 DB 구조에 맞춤)"""

    __tablename__ = "TEAM"

    group_id = Column(
        Integer, primary_key=True, autoincrement=True, comment="그룹 고유 식별자"
    )
    group_name = Column(String(100), nullable=False, comment="그룹명")
    group_description = Column(Text, comment="그룹 설명")

    # 관계
    users = relationship("User", secondary=user_group, back_populates="teams")
    hf_tokens = relationship("HFTokenManage", back_populates="team")
    ai_influencers = relationship("AIInfluencer", back_populates="team")


class HFTokenManage(Base, TimestampMixin):
    """허깅페이스 토큰 관리 모델"""

    __tablename__ = "HF_TOKEN_MANAGE"

    hf_manage_id = Column(
        String(255),
        primary_key=True,
        default=lambda: str(uuid.uuid4()),
        comment="허깅페이스 토큰 관리 고유 식별자",
    )
    group_id = Column(
        Integer,
        ForeignKey("TEAM.group_id"),
        nullable=False,
        comment="그룹 고유 식별자",
    )
    hf_token_value = Column(
        Text, nullable=False, comment="허깅페이스 실제 토큰 값 (암호화)"
    )
    hf_token_nickname = Column(
        String(100), nullable=False, comment="사용자에게 보여지는 허깅페이스 토큰 별칭"
    )
    hf_user_name = Column(
        String(50), nullable=False, comment="허깅페이스 계정 사용자 이름"
    )

    # 관계
<<<<<<< HEAD
    group = relationship("Team", back_populates="hf_tokens")
    ai_influencers = relationship("AIInfluencer", back_populates="hf_token")
=======
    team = relationship("Team", back_populates="hf_tokens")
>>>>>>> fc106efe


class SystemLog(Base):
    """시스템 로그 모델"""

    __tablename__ = "SYSTEM_LOG"

    log_id = Column(
        String(255),
        primary_key=True,
        default=lambda: str(uuid.uuid4()),
        comment="로그 고유 식별자",
    )
    user_id = Column(
        String(255),
        ForeignKey("USER.user_id"),
        nullable=False,
        comment="내부 사용자 고유 식별자",
    )
    log_type = Column(
        SmallInteger, nullable=False, comment="0: API요청, 1: 시스템오류, 2: 인증관련"
    )
    log_content = Column(
        Text,
        nullable=False,
        comment="API 요청 내용, 오류 메시지 등 상세한 로그 내용, JSON 형식으로 저장",
    )
    created_at = Column(TIMESTAMP, nullable=False, comment="로그 생성일")

    # 관계
    user = relationship("User", back_populates="system_logs")<|MERGE_RESOLUTION|>--- conflicted
+++ resolved
@@ -95,12 +95,8 @@
     )
 
     # 관계
-<<<<<<< HEAD
-    group = relationship("Team", back_populates="hf_tokens")
     ai_influencers = relationship("AIInfluencer", back_populates="hf_token")
-=======
     team = relationship("Team", back_populates="hf_tokens")
->>>>>>> fc106efe
 
 
 class SystemLog(Base):
